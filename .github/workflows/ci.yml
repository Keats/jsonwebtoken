name: ci
on:
  push:
    branches:
      - master
  pull_request:

jobs:
  style:
    name: Format
    runs-on: ubuntu-latest
    steps:
      - uses: actions/checkout@v3
      - name: Install Rust
        uses: dtolnay/rust-toolchain@stable
        with:
          components: rustfmt
      - name: Check format
        run: cargo fmt --check

  clippy:
    name: Clippy
    runs-on: ubuntu-latest
    steps:
      - uses: actions/checkout@v3
      - uses: dtolnay/rust-toolchain@stable
        with:
          components: clippy
      - run: cargo clippy --all-targets --all-features -- -D warnings

  tests:
    name: Tests
    runs-on: ${{ matrix.os }}
    strategy:
      matrix:
        build: [pinned, stable, nightly]
        include:
          - build: pinned
            os: ubuntu-20.04
            rust: 1.67.0
          - build: stable
            os: ubuntu-20.04
            rust: stable
          - build: nightly
            os: ubuntu-20.04
            rust: nightly
    steps:
      - uses: actions/checkout@v3
      - name: Install Rust
        uses: dtolnay/rust-toolchain@master
        with:
          toolchain: ${{ matrix.rust }}

      - name: Build System Info
        run: rustc --version

      - name: Run tests default features
        run: cargo test

      - name: Run tests no features
        run: cargo test --no-default-features

  wasm:
    name: Run tests in wasm
    runs-on: ubuntu-latest
    steps:
      - uses: actions/checkout@v3
      - name: Install Rust
        uses: dtolnay/rust-toolchain@stable
        with:
          targets: wasm32-unknown-unknown

      - name: Run tests default features
        run: wasm-pack test --node

<<<<<<< HEAD
      - name: Run tests no features
        run: wasm-pack test --node --no-default-features
=======
    - name: Run tests no features
      run: cargo test --no-default-features

#  wasm:
#    name: Run tests in wasm
#    runs-on: ubuntu-latest
#    steps:
#      - uses: actions/checkout@v3
#      - name: Install Rust
#        uses: dtolnay/rust-toolchain@stable
#        with:
#          targets: wasm32-unknown-unknown
#      - name: Run tests default features
#        run: cargo test --target wasm32-unknown-unknown
#
#      - name: Run tests no features
#        run: cargo test --no-default-features --target wasm32-unknown-unknown
>>>>>>> 6f978d06
<|MERGE_RESOLUTION|>--- conflicted
+++ resolved
@@ -73,25 +73,5 @@
       - name: Run tests default features
         run: wasm-pack test --node
 
-<<<<<<< HEAD
       - name: Run tests no features
         run: wasm-pack test --node --no-default-features
-=======
-    - name: Run tests no features
-      run: cargo test --no-default-features
-
-#  wasm:
-#    name: Run tests in wasm
-#    runs-on: ubuntu-latest
-#    steps:
-#      - uses: actions/checkout@v3
-#      - name: Install Rust
-#        uses: dtolnay/rust-toolchain@stable
-#        with:
-#          targets: wasm32-unknown-unknown
-#      - name: Run tests default features
-#        run: cargo test --target wasm32-unknown-unknown
-#
-#      - name: Run tests no features
-#        run: cargo test --no-default-features --target wasm32-unknown-unknown
->>>>>>> 6f978d06
