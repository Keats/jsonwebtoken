# Changelog

<<<<<<< HEAD
## 10.0.0 (unreleased)
=======
## 9.3.1 (2024-02-06)

- Update base64
>>>>>>> 5cd18878

## 9.3.0 (2024-03-12)

- Add `Validation.reject_tokens_expiring_in_less_than`, the opposite of leeway

## 9.2.0 (2023-12-01)

- Add an option to not validate `aud` in the Validation struct
- Get the current timestamp in wasm without using std
- Update ring to 0.17

## 9.1.0 (2023-10-21)

- Supports deserialization of unsupported algorithms for JWKs


## 9.0.0 (2023-10-16)

- Update ring
- Rejects JWTs containing audiences when the Validation doesn't contain any

## 8.3.0 (2023-03-15)

- Update base64
- Implement Clone for TokenData<T> if T impls Clone


## 8.2.0 (2022-12-03)

- Add DecodingKey::from_jwk
- Can now use PEM certificates if you have the `use_pem` feature enabled


## 8.1.1 (2022-06-17)

- Fix invalid field name on OctetKeyParameters

## 8.1.0 (2022-04-12)

- Make optional fields in the spec really optional
- Implements `Hash` for `Header`

## 8.0.1 (2022-02-03)

- Fix documentation of leeway


## 8.0.0 (2022-02-02)
 
- Add EdDSA algorithm
- `sign`/`verify` now takes a `&[u8]` instead of `&str` to be more flexible
- `DecodingKey` now own its data
- Remove deprecated `dangerous_unsafe_decode`
- `Validation::iss` is now a `HashSet` instead of a single value
- `decode` will now error if `Validation::algorithms` is empty
- Add JWKs types for easy interop with various Oauth provider, see `examples/auth0.rs` for an example
- Removed `decode_*` functions in favour of using the `Validation` struct
- Allow float values for `exp` and `nbf`, yes it's in the spec... floats will be rounded and converted to u64
- Error now implements Clone/Eq
- Change default leeway from 0s to 60s
- Add `Validation::require_spec_claims` to validate presence of the spec claims
- Add default feature for pem decoding named `use_pem` that can be disabled to avoid 2 dependencies

## 7.2.0 (2020-06-30)

- Add `dangerous_insecure_decode` to replace `dangerous_unsafe_decode`, which is now deprecated
- Add `dangerous_insecure_decode_with_validation`

## 7.1.2 (2020-06-16)

- Derive `Hash` for `Header` and `Algorithm`

## 7.1.1 (2020-06-09)

- Update dependencies

## 7.1.0 (2020-03-01)

- Add `into_static` to `DecodingKey` for easier re-use

# 7.0.0 (2020-01-28)

- Add support for PS256, PS384 and PS512
- Add support for verifying with modulus/exponent components for RSA
- Update to 2018 edition
- Changed aud field type in Validation to `Option<HashSet<String>>`.  Audience 
  validation now tests for "any-of-these" audience membership.
- Add support for keys in PEM format
- Add EncodingKey/DecodingKey API to improve performance and UX

## 6.0.1 (2019-05-10)

- Fix Algorithm mapping in FromStr for RSA

## 6.0.0 (2019-04-21)

- Update Ring to 0.14
- Remove `iat` check to match the JWT spec
- Add ES256 and ES384 signing decoding

## 5.0.1 (2018-09-10)

- Add implementation of FromStr for Algorithm

## 5.0.0 (2018-08-13)

- Update ring
- Change error handling to be based on simple struct/enum rather than error-chain
- Fix validations not being called properly in some cases
- Default validation is not checking `iat` and `nbf` anymore

## 4.0.1 (2018-03-19)

- Add method to decode a token without signature verification

## 4.0.0 (2017-11-22)

### Breaking changes

- Make it mandatory to specify the algorithm in `decode`

## 3.0.0 (2017-09-08)

### Breaking changes
- Remove `validate_signature` from `Validation`, use `decode_header` instead if you don't know the alg used
- Make `typ` optional in header, some providers apparently don't use it

### Others

- Update ring & error-chain
- Fix documentation about `leeway` being in seconds and not milliseconds
- Add `decode_header` to only decode the header: replaces the use case of `validate_signature`

## 2.0.3 (2017-07-18)

- Make `TokenData` public

## 2.0.2 (2017-06-24)

- Update ring & chrono

## 2.0.1 (2017-05-09)

- Update ring

## 2.0.0 (2017-04-23)

- Use Serde instead of rustc_serialize
- Add RSA support
- API overhaul, see README for new usage
- Add validation
- Update all dependencies

## Previous

- 1.1.7: update ring
- 1.1.6: update ring
- 1.1.5: update ring version
- 1.1.4: use ring instead of rust-crypto
- 1.1.3: Make sign and verify public
- 1.1.2: Update rust-crypto to 0.2.35
- 1.1.1: Don't serialize empty fields in header
- 1.1.0: Impl Error for jsonwebtoken errors
- 1.0: Initial release<|MERGE_RESOLUTION|>--- conflicted
+++ resolved
@@ -1,12 +1,10 @@
 # Changelog
 
-<<<<<<< HEAD
 ## 10.0.0 (unreleased)
-=======
+
 ## 9.3.1 (2024-02-06)
 
 - Update base64
->>>>>>> 5cd18878
 
 ## 9.3.0 (2024-03-12)
 
