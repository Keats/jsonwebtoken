--- conflicted
+++ resolved
@@ -1,13 +1,7 @@
 [package]
-<<<<<<< HEAD
 name = "jsonwebtoken_for_jws"
 version = "0.0.1"
 authors = ["Jeremiah Devine <jeremiah.devine@gmail.com>"]
-=======
-name = "jsonwebtoken"
-version = "9.3.0"
-authors = ["Vincent Prouillet <hello@vincentprouillet.com>"]
->>>>>>> 5162702a
 license = "MIT"
 readme = "README.md"
 description = "Create and decode JWTs with support for JWS in a strongly typed way."
