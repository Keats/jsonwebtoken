//! Create and parses JWT (JSON Web Tokens)
//!
//! Documentation:  [stable](https://docs.rs/jsonwebtoken/)
#![deny(missing_docs)]

mod algorithms;
/// Lower level functions, if you want to do something other than JWTs
pub mod crypto;
mod decoding;
mod encoding;
/// All the errors that can be encountered while encoding/decoding JWTs
pub mod errors;
mod header;
mod pem;
mod serialization;
mod validation;

pub use algorithms::Algorithm;
pub use decoding::{
<<<<<<< HEAD
    dangerous_insecure_decode_with_validation, dangerous_unsafe_decode, decode, decode_header,
    DecodingKey, TokenData,
=======
    dangerous_insecure_decode, dangerous_unsafe_decode, decode, decode_header, DecodingKey,
    TokenData,
>>>>>>> 6262b470
};
pub use encoding::{encode, EncodingKey};
pub use header::Header;
pub use validation::Validation;<|MERGE_RESOLUTION|>--- conflicted
+++ resolved
@@ -17,13 +17,8 @@
 
 pub use algorithms::Algorithm;
 pub use decoding::{
-<<<<<<< HEAD
-    dangerous_insecure_decode_with_validation, dangerous_unsafe_decode, decode, decode_header,
-    DecodingKey, TokenData,
-=======
-    dangerous_insecure_decode, dangerous_unsafe_decode, decode, decode_header, DecodingKey,
+    dangerous_insecure_decode_with_validation, dangerous_insecure_decode, dangerous_unsafe_decode, decode, decode_header, DecodingKey,
     TokenData,
->>>>>>> 6262b470
 };
 pub use encoding::{encode, EncodingKey};
 pub use header::Header;
