use std::borrow::Cow;

use serde::de::DeserializeOwned;

use crate::algorithms::AlgorithmFamily;
use crate::crypto::verify;
use crate::errors::{new_error, ErrorKind, Result};
use crate::header::Header;
use crate::pem::decoder::PemEncodedKey;
use crate::serialization::from_jwt_part_claims;
use crate::validation::{validate, Validation};

/// The return type of a successful call to [decode](fn.decode.html).
#[derive(Debug)]
pub struct TokenData<T> {
    /// The decoded JWT header
    pub header: Header,
    /// The decoded JWT claims
    pub claims: T,
}

/// Takes the result of a rsplit and ensure we only get 2 parts
/// Errors if we don't
macro_rules! expect_two {
    ($iter:expr) => {{
        let mut i = $iter;
        match (i.next(), i.next(), i.next()) {
            (Some(first), Some(second), None) => (first, second),
            _ => return Err(new_error(ErrorKind::InvalidToken)),
        }
    }};
}

#[derive(Debug, Clone, PartialEq)]
pub(crate) enum DecodingKeyKind<'a> {
    SecretOrDer(Cow<'a, [u8]>),
    RsaModulusExponent { n: Cow<'a, str>, e: Cow<'a, str> },
}

/// All the different kind of keys we can use to decode a JWT
/// This key can be re-used so make sure you only initialize it once if you can for better performance
#[derive(Debug, Clone, PartialEq)]
pub struct DecodingKey<'a> {
    pub(crate) family: AlgorithmFamily,
    pub(crate) kind: DecodingKeyKind<'a>,
}

impl<'a> DecodingKey<'a> {
    /// If you're using HMAC, use this.
    pub fn from_secret(secret: &'a [u8]) -> Self {
        DecodingKey {
            family: AlgorithmFamily::Hmac,
            kind: DecodingKeyKind::SecretOrDer(Cow::Borrowed(secret)),
        }
    }

    /// If you're using HMAC with a base64 encoded, use this.
    pub fn from_base64_secret(secret: &str) -> Result<Self> {
        let out = base64::decode(&secret)?;
        Ok(DecodingKey {
            family: AlgorithmFamily::Hmac,
            kind: DecodingKeyKind::SecretOrDer(Cow::Owned(out)),
        })
    }

    /// If you are loading a public RSA key in a PEM format, use this.
    pub fn from_rsa_pem(key: &'a [u8]) -> Result<Self> {
        let pem_key = PemEncodedKey::new(key)?;
        let content = pem_key.as_rsa_key()?;
        Ok(DecodingKey {
            family: AlgorithmFamily::Rsa,
            kind: DecodingKeyKind::SecretOrDer(Cow::Owned(content.to_vec())),
        })
    }

    /// If you have (n, e) RSA public key components, use this.
    pub fn from_rsa_components(modulus: &'a str, exponent: &'a str) -> Self {
        DecodingKey {
            family: AlgorithmFamily::Rsa,
            kind: DecodingKeyKind::RsaModulusExponent {
                n: Cow::Borrowed(modulus),
                e: Cow::Borrowed(exponent),
            },
        }
    }

    /// If you have a ECDSA public key in PEM format, use this.
    pub fn from_ec_pem(key: &'a [u8]) -> Result<Self> {
        let pem_key = PemEncodedKey::new(key)?;
        let content = pem_key.as_ec_public_key()?;
        Ok(DecodingKey {
            family: AlgorithmFamily::Ec,
            kind: DecodingKeyKind::SecretOrDer(Cow::Owned(content.to_vec())),
        })
    }

    /// If you know what you're doing and have a RSA DER encoded public key, use this.
    pub fn from_rsa_der(der: &'a [u8]) -> Self {
        DecodingKey {
            family: AlgorithmFamily::Rsa,
            kind: DecodingKeyKind::SecretOrDer(Cow::Borrowed(der)),
        }
    }

    /// If you know what you're doing and have a RSA EC encoded public key, use this.
    pub fn from_ec_der(der: &'a [u8]) -> Self {
        DecodingKey {
            family: AlgorithmFamily::Ec,
            kind: DecodingKeyKind::SecretOrDer(Cow::Borrowed(der)),
        }
    }

    /// Convert self to `DecodingKey<'static>`.
    pub fn into_static(self) -> DecodingKey<'static> {
        use DecodingKeyKind::*;
        let DecodingKey { family, kind } = self;
        let static_kind = match kind {
            SecretOrDer(key) => SecretOrDer(Cow::Owned(key.into_owned())),
            RsaModulusExponent { n, e } => {
                RsaModulusExponent { n: Cow::Owned(n.into_owned()), e: Cow::Owned(e.into_owned()) }
            }
        };
        DecodingKey { family, kind: static_kind }
    }

    pub(crate) fn as_bytes(&self) -> &[u8] {
        match &self.kind {
            DecodingKeyKind::SecretOrDer(b) => &b,
            DecodingKeyKind::RsaModulusExponent { .. } => unreachable!(),
        }
    }
}

/// Decode and validate a JWT
///
/// If the token or its signature is invalid or the claims fail validation, it will return an error.
///
/// ```rust
/// use serde::{Deserialize, Serialize};
/// use jsonwebtoken::{decode, DecodingKey, Validation, Algorithm};
///
/// #[derive(Debug, Serialize, Deserialize)]
/// struct Claims {
///    sub: String,
///    company: String
/// }
///
/// let token = "a.jwt.token".to_string();
/// // Claims is a struct that implements Deserialize
/// let token_message = decode::<Claims>(&token, &DecodingKey::from_secret("secret".as_ref()), &Validation::new(Algorithm::HS256));
/// ```
pub fn decode<T: DeserializeOwned>(
    token: &str,
    key: &DecodingKey,
    validation: &Validation,
) -> Result<TokenData<T>> {
    for alg in &validation.algorithms {
        if key.family != alg.family() {
            return Err(new_error(ErrorKind::InvalidAlgorithm));
        }
    }

    let (signature, message) = expect_two!(token.rsplitn(2, '.'));
    let (claims, header) = expect_two!(message.rsplitn(2, '.'));
    let header = Header::from_encoded(header)?;

    if !validation.algorithms.contains(&header.alg) {
        return Err(new_error(ErrorKind::InvalidAlgorithm));
    }

    if !verify(signature, message, key, header.alg)? {
        return Err(new_error(ErrorKind::InvalidSignature));
    }

    let (decoded_claims, claims_map): (T, _) = from_jwt_part_claims(claims)?;
    validate(&claims_map, validation)?;

    Ok(TokenData { header, claims: decoded_claims })
}

/// Decode a JWT without any signature verification/validations.
///
/// NOTE: Do not use this unless you know what you are doing! If the token's signature is invalid, it will *not* return an error.
///
/// ```rust
/// use serde::{Deserialize, Serialize};
/// use jsonwebtoken::{dangerous_insecure_decode, Validation, Algorithm};
///
/// #[derive(Debug, Serialize, Deserialize)]
/// struct Claims {
///     sub: String,
///     company: String
/// }
///
/// let token = "a.jwt.token".to_string();
/// // Claims is a struct that implements Deserialize
/// let token_message = dangerous_insecure_decode::<Claims>(&token);
/// ```
pub fn dangerous_insecure_decode<T: DeserializeOwned>(token: &str) -> Result<TokenData<T>> {
    let (_, message) = expect_two!(token.rsplitn(2, '.'));
    let (claims, header) = expect_two!(message.rsplitn(2, '.'));
    let header = Header::from_encoded(header)?;

    let (decoded_claims, _): (T, _) = from_jwt_part_claims(claims)?;

    Ok(TokenData { header, claims: decoded_claims })
}

<<<<<<< HEAD
/// Decode and validate a JWT without any signature verification.
///
/// If the token is invalid or the claims fail validation, it will return an error.
///
/// NOTE: Do not use this unless you know what you are doing! If the token's signature is invalid, it will *not* return an error.
///
/// ```rust
/// use serde::{Deserialize, Serialize};
/// use jsonwebtoken::{dangerous_insecure_decode_with_validation, Validation, Algorithm};
///
/// #[derive(Debug, Serialize, Deserialize)]
/// struct Claims {
///    sub: String,
///    company: String
/// }
///
/// let token = "a.jwt.token";
/// // Claims is a struct that implements Deserialize
/// let token_message = dangerous_insecure_decode_with_validation::<Claims>(&token, &Validation::new(Algorithm::HS256));
/// ```
pub fn dangerous_insecure_decode_with_validation<T: DeserializeOwned>(
    token: &str,
    validation: &Validation,
) -> Result<TokenData<T>> {
    let (_, message) = expect_two!(token.rsplitn(2, '.'));
    let (claims, header) = expect_two!(message.rsplitn(2, '.'));
    let header = Header::from_encoded(header)?;

    if !validation.algorithms.contains(&header.alg) {
        return Err(new_error(ErrorKind::InvalidAlgorithm));
    }

    let (decoded_claims, claims_map): (T, _) = from_jwt_part_claims(claims)?;
    validate(&claims_map, validation)?;

    Ok(TokenData { header, claims: decoded_claims })
=======
/// Decode a JWT without any signature verification/validations. DEPRECATED.
#[deprecated(
    note = "This function has been renamed to `dangerous_insecure_decode` and will be removed in a later version."
)]
pub fn dangerous_unsafe_decode<T: DeserializeOwned>(token: &str) -> Result<TokenData<T>> {
    dangerous_insecure_decode(token)
>>>>>>> 6262b470
}

/// Decode a JWT without any signature verification/validations and return its [Header](struct.Header.html).
///
/// If the token has an invalid format (ie 3 parts separated by a `.`), it will return an error.
///
/// ```rust
/// use jsonwebtoken::decode_header;
///
/// let token = "a.jwt.token".to_string();
/// let header = decode_header(&token);
/// ```
pub fn decode_header(token: &str) -> Result<Header> {
    let (_, message) = expect_two!(token.rsplitn(2, '.'));
    let (_, header) = expect_two!(message.rsplitn(2, '.'));
    Header::from_encoded(header)
}<|MERGE_RESOLUTION|>--- conflicted
+++ resolved
@@ -206,7 +206,6 @@
     Ok(TokenData { header, claims: decoded_claims })
 }
 
-<<<<<<< HEAD
 /// Decode and validate a JWT without any signature verification.
 ///
 /// If the token is invalid or the claims fail validation, it will return an error.
@@ -243,14 +242,15 @@
     validate(&claims_map, validation)?;
 
     Ok(TokenData { header, claims: decoded_claims })
-=======
+}
+
 /// Decode a JWT without any signature verification/validations. DEPRECATED.
 #[deprecated(
     note = "This function has been renamed to `dangerous_insecure_decode` and will be removed in a later version."
 )]
 pub fn dangerous_unsafe_decode<T: DeserializeOwned>(token: &str) -> Result<TokenData<T>> {
     dangerous_insecure_decode(token)
->>>>>>> 6262b470
+
 }
 
 /// Decode a JWT without any signature verification/validations and return its [Header](struct.Header.html).
