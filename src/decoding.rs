--- conflicted
+++ resolved
@@ -207,76 +207,6 @@
     }
 }
 
-<<<<<<< HEAD
-/// Decode a JWT without any signature verification/validations.
-///
-/// NOTE: Do not use this unless you know what you are doing! If the token's signature is invalid, it will *not* return an error.
-///
-/// ```rust
-/// use serde::{Deserialize, Serialize};
-/// use jsonwebtoken::{dangerous_insecure_decode, Validation, Algorithm};
-///
-/// #[derive(Debug, Serialize, Deserialize)]
-/// struct Claims {
-///     sub: String,
-///     company: String
-/// }
-///
-/// let token = "a.jwt.token".to_string();
-/// // Claims is a struct that implements Deserialize
-/// let token_message = dangerous_insecure_decode::<Claims>(&token);
-/// ```
-pub fn dangerous_insecure_decode<T: DeserializeOwned>(token: &str) -> Result<TokenData<T>> {
-    let (_, message) = expect_two!(token.rsplitn(2, '.'));
-    let (claims, header) = expect_two!(message.rsplitn(2, '.'));
-    let header = Header::from_encoded(header)?;
-
-    let claims = DecodedJwtPartClaims::from_jwt_part_claims(claims)?.deserialize()?;
-
-    Ok(TokenData { header, claims })
-}
-
-/// Decode and validate a JWT without any signature verification.
-///
-/// If the token is invalid or the claims fail validation, it will return an error.
-///
-/// NOTE: Do not use this unless you know what you are doing! If the token's signature is invalid, it will *not* return an error.
-///
-/// ```rust
-/// use serde::{Deserialize, Serialize};
-/// use jsonwebtoken::{dangerous_insecure_decode_with_validation, Validation, Algorithm};
-///
-/// #[derive(Debug, Serialize, Deserialize)]
-/// struct Claims {
-///    sub: String,
-///    company: String
-/// }
-///
-/// let token = "a.jwt.token";
-/// // Claims is a struct that implements Deserialize
-/// let token_message = dangerous_insecure_decode_with_validation::<Claims>(&token, &Validation::new(Algorithm::HS256));
-/// ```
-pub fn dangerous_insecure_decode_with_validation<T: DeserializeOwned>(
-    token: &str,
-    validation: &Validation,
-) -> Result<TokenData<T>> {
-    let (_, message) = expect_two!(token.rsplitn(2, '.'));
-    let (claims, header) = expect_two!(message.rsplitn(2, '.'));
-    let header = Header::from_encoded(header)?;
-
-    if !validation.algorithms.contains(&header.alg) {
-        return Err(new_error(ErrorKind::InvalidAlgorithm));
-    }
-
-    let decoded_claims = DecodedJwtPartClaims::from_jwt_part_claims(claims)?;
-    let claims = decoded_claims.deserialize()?;
-    validate(decoded_claims.deserialize()?, validation)?;
-
-    Ok(TokenData { header, claims })
-}
-
-=======
->>>>>>> b308f84d
 /// Decode a JWT without any signature verification/validations and return its [Header](struct.Header.html).
 ///
 /// If the token has an invalid format (ie 3 parts separated by a `.`), it will return an error.
